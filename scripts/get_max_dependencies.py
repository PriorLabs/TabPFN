<<<<<<< HEAD
=======
"""Generate requirements.txt with maximum allowed dependency versions."""

>>>>>>> d7784019
from __future__ import annotations

import re
from pathlib import Path



def main() -> None:
<<<<<<< HEAD
    with open("pyproject.toml") as f:
=======
    """Extract maximum dependency versions and write to requirements.txt."""
    with Path("pyproject.toml").open() as f:
>>>>>>> d7784019
        content = f.read()

    # Find dependencies section using regex
    deps_match = re.search(r"dependencies\s*=\s*\[(.*?)\]", content, re.DOTALL)
    if deps_match:
<<<<<<< HEAD
        deps = [d.strip(' "\'') for d in deps_match.group(1).strip().split("\n") if d.strip()]
=======
        deps = [
            d.strip(' "\'')
            for d in deps_match.group(1).strip().split("\n")
            if d.strip()
        ]
>>>>>>> d7784019
        max_reqs = []
        for dep in deps:
            # Check for maximum version constraint
            max_version_match = re.search(r'([^>=<\s]+).*?<\s*([^,\s"\']+)', dep)
            if max_version_match:
                # If there's a max version, use the version just below it
                package, max_ver = max_version_match.groups()
                max_reqs.append(f"{package}<{max_ver}")
            else:
                # If no max version, just use the package name
                package = re.match(r"([^>=<\s]+)", dep).group(1)
                max_reqs.append(package)

<<<<<<< HEAD
        with open("requirements.txt", "w") as f:
            f.write("\n".join(max_reqs))
=======
        with Path("requirements.txt").open("w") as f:
            f.write("\n".join(max_reqs))

>>>>>>> d7784019

if __name__ == "__main__":
    main()<|MERGE_RESOLUTION|>--- conflicted
+++ resolved
@@ -1,36 +1,21 @@
-<<<<<<< HEAD
-=======
-"""Generate requirements.txt with maximum allowed dependency versions."""
-
->>>>>>> d7784019
 from __future__ import annotations
 
 import re
 from pathlib import Path
 
-
-
 def main() -> None:
-<<<<<<< HEAD
-    with open("pyproject.toml") as f:
-=======
     """Extract maximum dependency versions and write to requirements.txt."""
     with Path("pyproject.toml").open() as f:
->>>>>>> d7784019
         content = f.read()
 
     # Find dependencies section using regex
     deps_match = re.search(r"dependencies\s*=\s*\[(.*?)\]", content, re.DOTALL)
     if deps_match:
-<<<<<<< HEAD
-        deps = [d.strip(' "\'') for d in deps_match.group(1).strip().split("\n") if d.strip()]
-=======
         deps = [
             d.strip(' "\'')
             for d in deps_match.group(1).strip().split("\n")
             if d.strip()
         ]
->>>>>>> d7784019
         max_reqs = []
         for dep in deps:
             # Check for maximum version constraint
@@ -44,14 +29,8 @@
                 package = re.match(r"([^>=<\s]+)", dep).group(1)
                 max_reqs.append(package)
 
-<<<<<<< HEAD
-        with open("requirements.txt", "w") as f:
-            f.write("\n".join(max_reqs))
-=======
         with Path("requirements.txt").open("w") as f:
             f.write("\n".join(max_reqs))
 
->>>>>>> d7784019
-
 if __name__ == "__main__":
     main()