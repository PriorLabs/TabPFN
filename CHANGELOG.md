# Changelog

All notable changes to this project will be documented in this file.

The format is based on [Keep a Changelog](https://keepachangelog.com/en/1.0.0/),
and this project adheres to [Semantic Versioning](https://semver.org/spec/v2.0.0.html).

## [Unreleased]

### Added
<<<<<<< HEAD
- Added a new `predict_logits()` method to `TabPFNClassifier` to return raw model outputs (logits). This is useful for model explainability tasks (e.g., with SHAP) that benefit from unnormalized, additive outputs.

### Changed
- **(Breaking)** The `TabPFNRegressor.forward()` method signature has changed. It now returns a single logits tensor instead of a tuple, simplifying its interface for finetuning.
- Increased the default value of the `n_estimators` parameter in `TabPFNClassifier` from `4` to `8`. This change aims to improve average accuracy by default, with the trade-off of increased inference time and memory usage. ([#384](https://github.com/PriorLabs/TabPFN/pull/384))
- Greatly reduced memory consumption for `TabPFNRegressor` during inference by processing ensemble outputs sequentially instead of stacking them in memory. This improves performance, especially when using a high `n_estimators`.
- Refactored the internal prediction logic for `TabPFNClassifier` and `TabPFNRegressor` for improved clarity, modularity, and maintainability.
=======

### Changed
- @benraha Improved the inference speed on CPU significantly [#459](https://github.com/PriorLabs/TabPFN/pull/459).
- @benraha Added a fast-path for the column selection in RemoveEmptyFeaturesEncoderStep [#468](https://github.com/PriorLabs/TabPFN/pull/468).

### Bug Fixes

## [2.1.3] - 2025-08-26

### Added
- Added several new finetuned model checkpoints. ([#462](https://github.com/PriorLabs/TabPFN/pull/462))

### Changed

### Bug Fixes
- Current infer categoricals crashes in case user tries to pass a feature as input that contains str and nan values. ([#432](https://github.com/PriorLabs/TabPFN/pull/432))
- Fixed a validation error that occurred when a `.env` file contained settings from other applications. ([#446](https://github.com/PriorLabs/TabPFN/pull/446))
- Fixed a crash on PyTorch versions older than 2.5 by correctly detecting Grouped-Query Attention (GQA) support. ([#438](https://github.com/PriorLabs/TabPFN/pull/438))

## [2.1.2] - 2025-08-03

- No changes -

## [2.1.1] - 2025-08-03

### Added
- Added a new `predict_logits()` method to `TabPFNClassifier` to return raw model outputs (logits). This is useful for model explainability tasks (e.g., with SHAP) that benefit from unnormalized, additive outputs.
- Support for MPS device: TabPFN can run on local Apple MPS Accelerator.

### Changed
- Increased the default value of the `n_estimators` parameter in `TabPFNClassifier` from `4` to `8`. This change aims to improve average accuracy by default, with the trade-off of increased inference time and memory usage. ([#384](https://github.com/PriorLabs/TabPFN/pull/384))
- Refactored the internal prediction logic for `TabPFNClassifier` for improved clarity, modularity, and maintainability.
- Regression finetuning outputs are renamed to more clearly reflect their purpose.
- Updated the Colab Notebook to include more of TabPFNs functionality (Row embeddings, string input data, missing value imputation, time series forecasting).
- Classifier finetunging now operates on the logits directly.

### Bug fix
- @benraha fixed a bug with differentiable inputs to the TabPFNClassifer.
- @zhengaq fixed a bug when a row was completely consisting of missing values.
- @rosenyu304 fixed a bug with the random number generator for old sklearn versions.
>>>>>>> eff92881

## [2.1.0] - 2025-07-04

### Changed
- **New Default Model**: The default classifier model has been updated to a new finetuned version (`tabpfn-v2-classifier-finetuned-zk73skhh.ckpt`) to improve out-of-the-box performance.
- **Overhauled Examples**: The finetuning examples (`finetune_classifier.py`, `finetune_regressor.py`) have been completely rewritten with a clearer structure, centralized configuration, and more robust evaluation.
- Simplified `ignore_pretraining_limits` behavior by removing redundant warnings when the flag is enabled.

### Fixed
- The model now automatically switches between `fit_mode='batched'` and standard modes when calling `fit()` and `fit_from_preprocessed()`. This prevents crashes and provides a smoother finetuning experience by logging a warning instead of raising an error.<|MERGE_RESOLUTION|>--- conflicted
+++ resolved
@@ -8,19 +8,12 @@
 ## [Unreleased]
 
 ### Added
-<<<<<<< HEAD
-- Added a new `predict_logits()` method to `TabPFNClassifier` to return raw model outputs (logits). This is useful for model explainability tasks (e.g., with SHAP) that benefit from unnormalized, additive outputs.
-
-### Changed
-- **(Breaking)** The `TabPFNRegressor.forward()` method signature has changed. It now returns a single logits tensor instead of a tuple, simplifying its interface for finetuning.
-- Increased the default value of the `n_estimators` parameter in `TabPFNClassifier` from `4` to `8`. This change aims to improve average accuracy by default, with the trade-off of increased inference time and memory usage. ([#384](https://github.com/PriorLabs/TabPFN/pull/384))
-- Greatly reduced memory consumption for `TabPFNRegressor` during inference by processing ensemble outputs sequentially instead of stacking them in memory. This improves performance, especially when using a high `n_estimators`.
-- Refactored the internal prediction logic for `TabPFNClassifier` and `TabPFNRegressor` for improved clarity, modularity, and maintainability.
-=======
 
 ### Changed
 - @benraha Improved the inference speed on CPU significantly [#459](https://github.com/PriorLabs/TabPFN/pull/459).
 - @benraha Added a fast-path for the column selection in RemoveEmptyFeaturesEncoderStep [#468](https://github.com/PriorLabs/TabPFN/pull/468).
+- **(Breaking)** The `TabPFNRegressor.forward()` method signature has changed. It now returns a single logits tensor instead of a tuple, simplifying its interface for finetuning.
+- Reduced memory consumption for `TabPFNRegressor` during inference by processing ensemble outputs sequentially instead of stacking them in memory. This improves performance, especially when using a high `n_estimators`.
 
 ### Bug Fixes
 
@@ -57,7 +50,6 @@
 - @benraha fixed a bug with differentiable inputs to the TabPFNClassifer.
 - @zhengaq fixed a bug when a row was completely consisting of missing values.
 - @rosenyu304 fixed a bug with the random number generator for old sklearn versions.
->>>>>>> eff92881
 
 ## [2.1.0] - 2025-07-04
 
