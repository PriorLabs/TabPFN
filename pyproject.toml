[build-system]
requires = ["setuptools", "wheel"]
build-backend = "setuptools.build_meta"

[project]
name = "tabpfn"
<<<<<<< HEAD
version = "2.0.2"
=======
version = "2.0.1"
>>>>>>> a9630430
dependencies = [
  "torch>=2.1",
  "scikit-learn>=1",
  "typing_extensions",
  "scipy",
  "pandas",
  "einops",
  "huggingface-hub",
]
requires-python = ">=3.9,<3.12"
authors = [
  { name = "Noah Hollmann", email = "noah.hollmann@charite.de" },
  { name = "Samuel Müller", email = "muellesa@cs.uni-freiburg.de" },
  { name = "Lennart Purucker" },
  { name = "Arjun Krishnakumar" },
  { name = "Max Körfer" },
  { name = "Shi Bin Hoo" },
  { name = "Robin Tibor Schirrmeister" },
  { name = "Frank Hutter", email = "fh@cs.uni-freiburg.de" },

  { name = "Eddie Bergman"}, # Huge thanks to code refactoring contributor Eddie

  { name = "Leo Grinsztajn"}
]
readme = "README.md"
description = "TabPFN: Foundation model for tabular data"
classifiers = [
  'Intended Audience :: Science/Research',
  'Intended Audience :: Developers',
  #'License', TODO: Add license - currently can't be licensed!
  'Programming Language :: Python',
  'Topic :: Software Development',
  'Topic :: Scientific/Engineering',
  'Operating System :: POSIX',
  'Operating System :: Unix',
  'Operating System :: MacOS',
  'Programming Language :: Python :: 3',
  'Programming Language :: Python :: 3.9',
  'Programming Language :: Python :: 3.10',
  'Programming Language :: Python :: 3.11',
]
license = { file = "LICENSE" }

[project.urls]
documentation = "https://priorlabs.ai/docs"
source = "https://github.com/priorlabs/tabpfn"

[project.optional-dependencies]
dev = [
  # Lint/format
  "pre-commit",
  "ruff",
  "mypy",
  # Test
  "pytest",
  # Docs
  "mkdocs",
  "mkdocs-material",
  "mkdocs-autorefs",
  "mkdocs-gen-files",
  "mkdocs-literate-nav",
  "mkdocs-glightbox",
  "mkdocstrings[python]",
  "markdown-exec[ansi]",
  "mike",
  "black",  # This allows mkdocstrings to format signatures in the docs
]

[tool.pytest.ini_options]
testpaths = ["tests"]  # Where the tests are located
minversion = "8.0"
empty_parameter_set_mark = "xfail"  # Prevents user error of an empty `parametrize` of a test
log_cli = false
log_level = "DEBUG"
xfail_strict = true
addopts = "--durations=10 -vv"

# https://github.com/charliermarsh/ruff
[tool.ruff]
target-version = "py39"
line-length = 88
output-format = "full"
src = ["src", "tests", "examples"]

[tool.ruff.lint]
# Extend what ruff is allowed to fix, even it it may break
# This is okay given we use it all the time and it ensures
# better practices. Would be dangerous if using for first
# time on established project.
extend-safe-fixes = ["ALL"]

# Allow unused variables when underscore-prefixed.
dummy-variable-rgx = "^(_+|(_+[a-zA-Z0-9_]*[a-zA-Z0-9]+?))$"

select = [
  "A",
  # "ANN", # Handled by mypy
  "ARG",
  "B",
  "BLE",
  "COM",
  "C4",
  "D",
  # "DTZ",  # One day I should know how to utilize timezones and dates...
  "E",
  # "EXE", Meh
  "ERA",
  "F",
  "FBT",
  "I",
  # "ISC",  # Favours implicit string concatenation
  "INP",
  # "INT", # I don't understand this one
  "N",
  "NPY",
  "PD",
  "PLC",
  "PLE",
  "PLR",
  "PLW",
  "PIE",
  "PT",
  "PTH",
  # "PYI", # Specific to .pyi files for type stubs
  "Q",
  "PGH004",
  "RET",
  "RUF",
  "C90",
  "S",
  # "SLF",    # Private member accessed (sure, it's python)
  "SIM",
  # "TRY", # Good in principle, would take a lot of work to statisfy
  "T10",
  "T20",
  "TID",
  "TCH",
  "UP",
  "N",
  "W",
  "YTT",
]

ignore = [
  "D104",    # Missing docstring in public package
  "D105",    # Missing docstring in magic mthod
  "D203",    # 1 blank line required before class docstring
  "D205",    # 1 blank line between summary and description
  "D401",    # First line of docstring should be in imperative mood
  "N806",    # Variable X in function should be lowercase
  "E731",    # Do not assign a lambda expression, use a def
  "A002",    # Shadowing a builtin
  "A003",    # Shadowing a builtin
  "S101",    # Use of assert detected.
  "W292",    # No newline at end of file
  "PLC1901", # "" can be simplified to be falsey
  "TC003",   # Move stdlib import into TYPE_CHECKING
  "PLR2004", # Magic numbers, gets in the way a lot
  "PLR0915", # Too many statements
  "N803",    # Argument name `X` should be lowercase
  "N802",    # Function name should be lowercase
  # These tend to be lighweight and confuse pyright
]

exclude = [
  ".bzr",
  ".direnv",
  ".eggs",
  ".git",
  ".hg",
  ".mypy_cache",
  ".nox",
  ".pants.d",
  ".ruff_cache",
  ".svn",
  ".tox",
  ".venv",
  "__pypackages__",
  "_build",
  "buck-out",
  "build",
  "dist",
  "node_modules",
  "venv",
  "docs",
]

# Exclude a variety of commonly ignored directories.
[tool.ruff.lint.per-file-ignores]
"tests/*.py" = [
  "S101",
  "D101",
  "D102",
  "D103",
  "ANN001",
  "ANN201",
  "FBT001",
  "D100",
  "PLR2004",
  "PD901",   #  X is a bad variable name. (pandas)
  "TCH",
  "N803",
  "C901",  # Too complex
]
"__init__.py" = ["I002"]
"examples/*" = ["INP001", "I002", "E741", "D101", "D103", "T20", "D415", "ERA001", "E402", "E501"]
"docs/*" = ["INP001"]
# TODO(eddiebergman):
"src/tabpfn/model/*.py" = [
  # Documentation
  "D100",
  "D101",
  "D102",
  "D103",
  "D107",
]
# TODO(eddiebergman): There's a lot of typing and ruff problems detected here
"src/tabpfn/model/multi_head_attention.py" = [
]
"src/tabpfn/model/encoders.py" = [
  "PT018",
  "ARG002",
  "E501",
  "ERA001",
  "F821",
  "FBT001",
  "FBT002",
  "A001",
  "A001",
]
"src/tabpfn/*.py" = [
  "D107",
]


[tool.ruff.lint.isort]
known-first-party = ["tabpfn"]
known-third-party = ["sklearn"]
no-lines-before = ["future"]
required-imports = ["from __future__ import annotations"]
combine-as-imports = true
extra-standard-library = ["typing_extensions"]
force-wrap-aliases = true

[tool.ruff.lint.pydocstyle]
convention = "google"

[tool.ruff.lint.pylint]
max-args = 10 # Changed from default of 5

[tool.mypy]
python_version = "3.9"
packages = ["src/tabpfn", "tests"]

show_error_codes = true

warn_unused_configs = true # warn about unused [tool.mypy] lines

follow_imports = "normal"      # Type check top level api code we use from imports
ignore_missing_imports = false # prefer explicit ignores

disallow_untyped_defs = true       # All functions must have types
disallow_untyped_decorators = true # ... even decorators
disallow_incomplete_defs = true    # ...all types
allow_redefinition = true          # Allow redefining types within a scope

no_implicit_optional = true
check_untyped_defs = true

warn_return_any = true


[[tool.mypy.overrides]]
module = ["tests.*"]
disallow_untyped_defs = false       # Sometimes we just want to ignore verbose types
disallow_untyped_decorators = false # Test decorators are not properly typed
disallow_incomplete_defs = false    # Sometimes we just want to ignore verbose types
disable_error_code = ["var-annotated"]

# TODO(eddiebergman): Too much to deal with right now
[[tool.mypy.overrides]]
module = [
  "tabpfn.model.multi_head_attention",
  "tabpfn.model.encoders"
]
ignore_errors = true

[[tool.mypy.overrides]]
module = [
  "sklearn.*",
  "matplotlib.*",
  "einops.*",
  "networkx.*",
  "scipy.*",
  "pandas.*",
  "huggingface_hub.*",
  "joblib.*",
  "torch.*",
  "kditransform.*",
]
ignore_missing_imports = true

# TODO: We don't necessarily need this
[tool.pyright]
include = ["src", "tests"]

pythonVersion = "3.9"
typeCheckingMode = "strict"

strictListInference = true
strictSetInference = true
strictDictionaryInference = false
reportImportCycles = false
reportMissingSuperCall = true
reportMissingTypeArgument = false
reportOverlappingOverload = true
reportIncompatibleVariableOverride = true
reportIncompatibleMethodOverride = true
reportInvalidTypeVarUse = true
reportCallInDefaultInitializer = true
reportImplicitOverride = true
reportUnknownMemberType = false
reportUnknownParameterType = false
reportUnknownVariableType = false
reportUnknownArgumentType = false
reportUnknownLambdaType = false
reportPrivateUsage = false
reportUnnecessaryCast = false
reportUnusedFunction = false
reportMissingTypeStubs = false
reportPrivateImportUsage = false
reportUnnecessaryComparison = false
reportConstantRedefinition = false
reportUntypedFunctionDecorator = false<|MERGE_RESOLUTION|>--- conflicted
+++ resolved
@@ -4,11 +4,7 @@
 
 [project]
 name = "tabpfn"
-<<<<<<< HEAD
 version = "2.0.2"
-=======
-version = "2.0.1"
->>>>>>> a9630430
 dependencies = [
   "torch>=2.1",
   "scikit-learn>=1",
