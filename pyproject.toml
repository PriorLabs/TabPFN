--- conflicted
+++ resolved
@@ -4,11 +4,7 @@
 
 [project]
 name = "tabpfn"
-<<<<<<< HEAD
-version = "2.1.1"
-=======
 version = "2.1.3"
->>>>>>> 9640550a
 dependencies = [
   "torch>=2.1,<3",
   "scikit-learn>=1.2.0,<1.7",
