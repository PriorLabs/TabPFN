[build-system]
requires = ["setuptools", "wheel"]
build-backend = "setuptools.build_meta"

[project]
name = "tabpfn"
version = "2.2.1"
dependencies = [
  "torch>=2.1,<3",
  "numpy>=1.21.6,<3",
  "scikit-learn>=1.2.0,<1.8",
  "typing_extensions>=4.12.0",
  "scipy>=1.11.1,<2",
  "pandas>=1.4.0,<3",
  "einops>=0.2.0,<0.9",
  "huggingface-hub>=0.0.1,<1",
  "pydantic>=2.8.0",
  "pydantic-settings>=2.10.1",
  # eval-type-backport is required on Python 3.9 to enable support for "X | Y" notation
  # for union types in Pydantic.
  # Once Python 3.10 is the minimum version, this can be removed.
  "eval-type-backport>=0.2.2",
  "joblib>=1.2.0",
  "tabpfn-common-utils[telemetry-interactive]>=0.1.8",
  # pyobjc-framework-Metal is required to determine the available memory for MPS
  # devices for PyTorch <2.5, so we only need it on MacOS.
  # Once the minimum PyTorch >= 2.5, this can be removed.
<<<<<<< HEAD
  "pyobjc-framework-Metal>=9.0,<13.0; sys_platform == 'darwin'",
  "pyobjc-core>=9.0,<13.0; sys_platform == 'darwin'",
=======
  "pyobjc-framework-Metal; sys_platform == 'darwin' and python_version > '3.9'",
  # Special handling for pyobjc-framework-Metal/pyobjc-core on Python 3.9 since
  # they stopped building packages for 3.9 starting with 12.0 and for some
  # reason pinning only the direct dependency isn't enough.
  "pyobjc-framework-Metal<12.0; sys_platform == 'darwin' and python_version == '3.9'",
  "pyobjc-core<12.0; sys_platform == 'darwin' and python_version == '3.9'",
>>>>>>> 046e6e4e
]
requires-python = ">=3.9"
authors = [
  { name = "Noah Hollmann" },
  { name = "Samuel Müller" },
  { name = "Lennart Purucker" },
  { name = "Arjun Krishnakumar" },
  { name = "Max Körfer" },
  { name = "Shi Bin Hoo" },
  { name = "Robin Tibor Schirrmeister" },
  { name = "Frank Hutter" },
  # Huge thanks to code refactoring contributor Eddie
  { name = "Eddie Bergman" },
  # Prior Labs Contributors
  { name = "Leo Grinsztajn" },
  { name = "Felix Jabloski" },
  { name = "Klemens Flöge" },
  { name = "Oscar Key" },
  { name = "Felix Birkel" },
  { name = "Philipp Jund" },
  { name = "Brendan Roof" },
  { name = "Dominik Safaric" },
  { name = "Benjamin Jaeger" }
]

readme = "README.md"
description = "TabPFN: Foundation model for tabular data"
classifiers = [
  'Intended Audience :: Science/Research',
  'Intended Audience :: Developers',
  'Programming Language :: Python',
  'Topic :: Software Development',
  'Topic :: Scientific/Engineering',
  'Operating System :: POSIX',
  'Operating System :: Unix',
  'Operating System :: MacOS',
  'Programming Language :: Python :: 3',
  'Programming Language :: Python :: 3.9',
  'Programming Language :: Python :: 3.10',
  'Programming Language :: Python :: 3.11',
  'Programming Language :: Python :: 3.12',
  'Programming Language :: Python :: 3.13',
]
license = { file = "LICENSE" }

[project.urls]
documentation = "https://priorlabs.ai/docs"
source = "https://github.com/priorlabs/tabpfn"

[project.optional-dependencies]
dev = [
  # Lint/format
  "pre-commit>=4.3.0",
  "ruff==0.14.0", # This version must be the same as in .pre-commit-config.yaml
  "mypy==1.18.2", # This version must be the same as in .pre-commit-config.yaml
  # Test
  "pytest>=8.4.2",
  "pytest-xdist>=3.8.0",
  "pytest-mock>=3.14.1",
  "onnx>=1.19.0", # required for onnx export tests
  "psutil>=7.1.0", # required for testing internal memory tool on windows
  # Docs
  "mkdocs>=1.6.1",
  "mkdocs-material>=9.6.21",
  "mkdocs-autorefs>=1.4.3",
  "mkdocs-gen-files>=0.5.0",
  "mkdocs-literate-nav>=0.6.2",
  "mkdocs-glightbox>=0.5.1",
  "mkdocstrings[python]>=0.30.1",
  "markdown-exec[ansi]>=1.11.0",
  "mike>=2.1.3",
  # We use Ruff for formatting but this allows mkdocstrings to format signatures in the
  # docs.
  "black>=25.9.0",
]
# The minimum subset of the dev dependencies required to run the tests on the CI.
# The idea is to be as close to the deployment environment as possible.
ci = [
#  "licensecheck>=2025.1.0",
  "onnx>=1.19.0",
  "psutil>=7.1.0",
  "pytest-mock>=3.14.1",
  "pytest>=8.4.2",
]

[tool.pytest.ini_options]
testpaths = ["tests"]  # Where the tests are located
minversion = "8.0"
empty_parameter_set_mark = "xfail"  # Prevents user error of an empty `parametrize` of a test
log_cli = false
log_level = "DEBUG"
xfail_strict = true
addopts = "--durations=10 -vv"

# https://github.com/charliermarsh/ruff
[tool.ruff]
target-version = "py39"
line-length = 88
output-format = "full"
src = ["src", "tests", "examples"]

extend-exclude = [
  "**/*.ipynb"
]

[tool.ruff.lint]
# Extend what ruff is allowed to fix, even it it may break
# This is okay given we use it all the time and it ensures
# better practices. Would be dangerous if using for first
# time on established project.
extend-safe-fixes = ["ALL"]

# Allow unused variables when underscore-prefixed.
dummy-variable-rgx = "^(_+|(_+[a-zA-Z0-9_]*[a-zA-Z0-9]+?))$"

select = [
  "A",
  "ANN", # type annotations
  "ARG",
  "B",
  "BLE",
  "COM",
  "C4",
  "D",
  # "DTZ",  # One day I should know how to utilize timezones and dates...
  "E",
  # "EXE", Meh
  "ERA",
  "F",
  "FBT",
  "I",
  # "ISC",  # Favours implicit string concatenation
  "INP",
  # "INT", # I don't understand this one
  "N",
  "NPY",
  "PD",
  "PLC",
  "PLE",
  "PLR",
  "PLW",
  "PIE",
  "PT",
  "PTH",
  # "PYI", # Specific to .pyi files for type stubs
  "Q",
  "PGH004",
  "RET",
  "RUF",
  "C90",
  "S",
  # "SLF",    # Private member accessed (sure, it's python)
  "SIM",
  # "TRY", # Good in principle, would take a lot of work to statisfy
  "T10",
  "T20",
  "TID",
  "TCH",
  "UP",
  "N",
  "W",
  "YTT",
]

ignore = [
  "ERA001", # commented code?
  "D104",    # Missing docstring in public package
  "D105",    # Missing docstring in magic mthod
  "D203",    # 1 blank line required before class docstring
  "D205",    # 1 blank line between summary and description
  "D401",    # First line of docstring should be in imperative mood
  "N806",    # Variable X in function should be lowercase
  "E731",    # Do not assign a lambda expression, use a def
  "A002",    # Shadowing a builtin
  "A003",    # Shadowing a builtin
  "S101",    # Use of assert detected.
  "W292",    # No newline at end of file
  "PLC1901", # "" can be simplified to be falsey
  "TC003",   # Move stdlib import into TYPE_CHECKING
  "PLR2004", # Magic numbers, gets in the way a lot
  "PLR0915", # Too many statements
  "N803",    # Argument name `X` should be lowercase
  "N802",    # Function name should be lowercase
  "COM812",  # Trailing comma missing (conflicts with formatter)
  "ANN002",  # No type annotation for *args is okay.
  "ANN003",  # No type annotation for *kwargs is okay.
  "ANN204",  # No type annotation for __init__ is okay.
  "ANN401"   # We do allow Any annotations, but use responsibly.
]

exclude = [
  ".bzr",
  ".direnv",
  ".eggs",
  ".git",
  ".hg",
  ".mypy_cache",
  ".nox",
  ".pants.d",
  ".ruff_cache",
  ".svn",
  ".tox",
  ".venv",
  "__pypackages__",
  "_build",
  "buck-out",
  "build",
  "dist",
  "node_modules",
  "venv",
  "docs",
  "**/*.ipynb",
]

[tool.ruff.lint.per-file-ignores]
# These files are copied without changes from extenal repositories, so ignore all rules.
"src/tabpfn/misc/debug_versions.py" = ["ALL"]
"src/tabpfn/misc/_sklearn_compat.py" = ["ALL"]

"tests/*.py" = [
  "S101",
  "D101",
  "D102",
  "D103",
  "ANN001",
  "ANN201",
  "FBT001",
  "D100",
  "PLR2004",
  "PD901",   #  X is a bad variable name. (pandas)
  "TCH",
  "N803",
  "C901",  # Too complex
]
"__init__.py" = ["I002"]
"examples/*" = ["INP001", "I002", "E741", "D101", "D103", "T20", "D415", "ERA001", "E402", "E501", "BLE001"]
"docs/*" = ["INP001"]
"src/tabpfn/architectures/base/*.py" = [
  # Documentation
  "D100",
  "D101",
  "D102",
  "D103",
  "D107",
]
# TODO(eddiebergman): There's a lot of typing and ruff problems detected here
"src/tabpfn/architectures/base/multi_head_attention.py" = [
]
"src/tabpfn/architectures/base/encoders.py" = [
  "PT018",
  "ARG002",
  "E501",
  "ERA001",
  "F821",
  "FBT001",
  "FBT002",
  "A001",
]
"src/tabpfn/architectures/base/preprocessing.py" = [
  "ANN"
]
"src/tabpfn/model_loading.py" = [
  "C901"
]
"src/tabpfn/*.py" = [
  "D107",
]


[tool.ruff.lint.isort]
known-first-party = ["tabpfn"]
known-third-party = ["sklearn"]
no-lines-before = ["future"]
required-imports = ["from __future__ import annotations"]
combine-as-imports = true
extra-standard-library = ["typing_extensions"]
force-wrap-aliases = true

[tool.ruff.lint.pydocstyle]
convention = "google"

[tool.ruff.lint.pylint]
max-args = 10 # Changed from default of 5

[tool.mypy]
python_version = "3.9"
packages = ["src/tabpfn", "tests"]

show_error_codes = true

warn_unused_configs = true # warn about unused [tool.mypy] lines

follow_imports = "normal"      # Type check top level api code we use from imports
ignore_missing_imports = false # prefer explicit ignores

disallow_untyped_defs = true       # All functions must have types
disallow_untyped_decorators = true # ... even decorators
disallow_incomplete_defs = true    # ...all types
allow_redefinition = true          # Allow redefining types within a scope

no_implicit_optional = true
check_untyped_defs = true

warn_return_any = true


[[tool.mypy.overrides]]
module = ["tests.*"]
disallow_untyped_defs = false       # Sometimes we just want to ignore verbose types
disallow_untyped_decorators = false # Test decorators are not properly typed
disallow_incomplete_defs = false    # Sometimes we just want to ignore verbose types
disable_error_code = ["var-annotated"]

# TODO(eddiebergman): Too much to deal with right now
[[tool.mypy.overrides]]
module = [
  "tabpfn.architectures.base.multi_head_attention",
  "tabpfn.architectures.base.encoders"
]
ignore_errors = true

[[tool.mypy.overrides]]
module = [
  "sklearn.*",
  "matplotlib.*",
  "einops.*",
  "networkx.*",
  "scipy.*",
  "pandas.*",
  "huggingface_hub.*",
  "joblib.*",
  "torch.*",
  "kditransform.*",
]
ignore_missing_imports = true

# TODO: We don't necessarily need this
[tool.pyright]
include = ["src", "tests"]

pythonVersion = "3.9"
typeCheckingMode = "strict"

strictListInference = true
strictSetInference = true
strictDictionaryInference = false
reportImportCycles = false
reportMissingSuperCall = true
reportMissingTypeArgument = false
reportOverlappingOverload = true
reportIncompatibleVariableOverride = true
reportIncompatibleMethodOverride = true
reportInvalidTypeVarUse = true
reportCallInDefaultInitializer = true
reportImplicitOverride = true
reportUnknownMemberType = false
reportUnknownParameterType = false
reportUnknownVariableType = false
reportUnknownArgumentType = false
reportUnknownLambdaType = false
reportPrivateUsage = false
reportUnnecessaryCast = false
reportUnusedFunction = false
reportMissingTypeStubs = false
reportPrivateImportUsage = false
reportUnnecessaryComparison = false
reportConstantRedefinition = false
reportUntypedFunctionDecorator = false<|MERGE_RESOLUTION|>--- conflicted
+++ resolved
@@ -25,17 +25,12 @@
   # pyobjc-framework-Metal is required to determine the available memory for MPS
   # devices for PyTorch <2.5, so we only need it on MacOS.
   # Once the minimum PyTorch >= 2.5, this can be removed.
-<<<<<<< HEAD
-  "pyobjc-framework-Metal>=9.0,<13.0; sys_platform == 'darwin'",
-  "pyobjc-core>=9.0,<13.0; sys_platform == 'darwin'",
-=======
   "pyobjc-framework-Metal; sys_platform == 'darwin' and python_version > '3.9'",
   # Special handling for pyobjc-framework-Metal/pyobjc-core on Python 3.9 since
   # they stopped building packages for 3.9 starting with 12.0 and for some
   # reason pinning only the direct dependency isn't enough.
   "pyobjc-framework-Metal<12.0; sys_platform == 'darwin' and python_version == '3.9'",
   "pyobjc-core<12.0; sys_platform == 'darwin' and python_version == '3.9'",
->>>>>>> 046e6e4e
 ]
 requires-python = ">=3.9"
 authors = [
