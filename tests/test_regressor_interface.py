--- conflicted
+++ resolved
@@ -23,11 +23,12 @@
 from tabpfn.base import RegressorModelSpecs, initialize_tabpfn_model
 from tabpfn.model_loading import ModelSource
 from tabpfn.preprocessing import PreprocessorConfig
-<<<<<<< HEAD
-from tabpfn.utils import _fix_dtypes, _process_text_na_dataframe, validate_X_predict
-=======
-from tabpfn.utils import infer_device_and_type
->>>>>>> eff92881
+from tabpfn.utils import (
+    _fix_dtypes,
+    _process_text_na_dataframe,
+    infer_device_and_type,
+    validate_X_predict,
+)
 
 from .utils import check_cpu_float16_support, get_pytest_devices
 
@@ -594,7 +595,59 @@
         ), "Quantile predictions are not constant as expected for full output"
 
 
-<<<<<<< HEAD
+def test_initialize_model_variables_regressor_sets_required_attributes() -> None:
+    # 1) Standalone initializer
+    model, config, norm_criterion = initialize_tabpfn_model(
+        model_path="auto",
+        which="regressor",
+        fit_mode="low_memory",
+    )
+    assert model is not None, "model should be initialized for regressor"
+    assert config is not None, "config should be initialized for regressor"
+    assert (
+        norm_criterion is not None
+    ), "norm_criterion should be initialized for regressor"
+
+    # 2) Test the sklearn-style wrapper on TabPFNRegressor
+    regressor = TabPFNRegressor(device="cpu", random_state=42)
+    regressor._initialize_model_variables()
+
+    assert hasattr(regressor, "model_"), "regressor should have model_ attribute"
+    assert regressor.model_ is not None, "model_ should be initialized for regressor"
+
+    assert hasattr(regressor, "config_"), "regressor should have config_ attribute"
+    assert regressor.config_ is not None, "config_ should be initialized for regressor"
+
+    assert hasattr(
+        regressor, "znorm_space_bardist_"
+    ), "regressor should have znorm_space_bardist_ attribute"
+    assert (
+        regressor.znorm_space_bardist_ is not None
+    ), "znorm_space_bardist_ should be initialized for regressor"
+
+    # 3) Reuse via RegressorModelSpecs
+    spec = RegressorModelSpecs(
+        model=regressor.model_,
+        config=regressor.config_,
+        norm_criterion=regressor.znorm_space_bardist_,
+    )
+    reg2 = TabPFNRegressor(model_path=spec)
+    reg2._initialize_model_variables()
+
+    assert hasattr(reg2, "model_"), "regressor2 should have model_ attribute"
+    assert reg2.model_ is not None, "model_ should be initialized for regressor2"
+
+    assert hasattr(reg2, "config_"), "regressor2 should have config_ attribute"
+    assert reg2.config_ is not None, "config_ should be initialized for regressor2"
+
+    assert hasattr(
+        reg2, "znorm_space_bardist_"
+    ), "regressor2 should have znorm_space_bardist_ attribute"
+    assert (
+        reg2.znorm_space_bardist_ is not None
+    ), "znorm_space_bardist_ should be initialized for regressor2"
+
+
 @pytest.mark.parametrize("average_before_softmax", [True, False])
 def test_forward_predict_logit_consistency(
     X_y: tuple[np.ndarray, np.ndarray], average_before_softmax: bool
@@ -634,57 +687,4 @@
         logits_from_predict,
         logits_from_forward,
         msg="Logits from low-level forward() differ from high-level predict().",
-    )
-=======
-def test_initialize_model_variables_regressor_sets_required_attributes() -> None:
-    # 1) Standalone initializer
-    model, config, norm_criterion = initialize_tabpfn_model(
-        model_path="auto",
-        which="regressor",
-        fit_mode="low_memory",
-    )
-    assert model is not None, "model should be initialized for regressor"
-    assert config is not None, "config should be initialized for regressor"
-    assert (
-        norm_criterion is not None
-    ), "norm_criterion should be initialized for regressor"
-
-    # 2) Test the sklearn-style wrapper on TabPFNRegressor
-    regressor = TabPFNRegressor(device="cpu", random_state=42)
-    regressor._initialize_model_variables()
-
-    assert hasattr(regressor, "model_"), "regressor should have model_ attribute"
-    assert regressor.model_ is not None, "model_ should be initialized for regressor"
-
-    assert hasattr(regressor, "config_"), "regressor should have config_ attribute"
-    assert regressor.config_ is not None, "config_ should be initialized for regressor"
-
-    assert hasattr(
-        regressor, "znorm_space_bardist_"
-    ), "regressor should have znorm_space_bardist_ attribute"
-    assert (
-        regressor.znorm_space_bardist_ is not None
-    ), "znorm_space_bardist_ should be initialized for regressor"
-
-    # 3) Reuse via RegressorModelSpecs
-    spec = RegressorModelSpecs(
-        model=regressor.model_,
-        config=regressor.config_,
-        norm_criterion=regressor.znorm_space_bardist_,
-    )
-    reg2 = TabPFNRegressor(model_path=spec)
-    reg2._initialize_model_variables()
-
-    assert hasattr(reg2, "model_"), "regressor2 should have model_ attribute"
-    assert reg2.model_ is not None, "model_ should be initialized for regressor2"
-
-    assert hasattr(reg2, "config_"), "regressor2 should have config_ attribute"
-    assert reg2.config_ is not None, "config_ should be initialized for regressor2"
-
-    assert hasattr(
-        reg2, "znorm_space_bardist_"
-    ), "regressor2 should have znorm_space_bardist_ attribute"
-    assert (
-        reg2.znorm_space_bardist_ is not None
-    ), "znorm_space_bardist_ should be initialized for regressor2"
->>>>>>> eff92881
+    )