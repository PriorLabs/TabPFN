--- conflicted
+++ resolved
@@ -314,7 +314,6 @@
     assert embeddings.shape[2] == encoder_shape
 
 
-<<<<<<< HEAD
 def test_classifier_with_text_and_na() -> None:
     """Test that TabPFNClassifier correctly handles text columns with NA values."""
     # Create a DataFrame with text and NA values
@@ -353,7 +352,8 @@
     # Check output shapes
     assert probabilities.shape == (X.shape[0], len(np.unique(y)))
     assert predictions.shape == (X.shape[0],)
-=======
+
+    
 def test_pandas_output_config():
     """Test compatibility with sklearn's output configuration settings."""
     # Generate synthetic classification data
@@ -431,5 +431,4 @@
         constant_probabilities,
         decimal=5,
         err_msg="Prediction probabilities changed after adding constant features",
-    )
->>>>>>> c1e56c62
+    )