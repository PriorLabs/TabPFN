--- conflicted
+++ resolved
@@ -546,22 +546,10 @@
                 model_name=resolved_model_names[i],
             )
             if res != "ok":
-<<<<<<< HEAD
-                if isinstance(res[0], GatedRepoError):
-                    raise _get_gated_repo_exception() from res[0]
-                repo_type = "clf" if which == "classifier" else "reg"
-                raise RuntimeError(
-                    f"Failed to download model to {path}!\n\n"
-                    f"For offline usage, please download the model manually from:\n"
-                    f"https://huggingface.co/Prior-Labs/TabPFN-v2-{repo_type}/resolve/main/{resolved_model_names[i]}\n\n"
-                    f"Then place it at: {path}",
-                ) from res[0]
-=======
                 # Later: Add improved error handling here, reenabling
                 #  the old offline download (only raise when Gating)
                 raise res[0]
->>>>>>> 6b1d918f
-
+                
         loaded_model, criterion, architecture_config, inference_config = load_model(
             path=path,
             cache_trainset_representation=cache_trainset_representation,
