--- conflicted
+++ resolved
@@ -143,12 +143,7 @@
     y_train: np.ndarray
     cat_ix: list[int]
     static_seed: int
-<<<<<<< HEAD
-    n_workers: int
-=======
     n_preprocessing_jobs: int
-    model: Architecture
->>>>>>> b2159401
     force_inference_dtype: torch.dtype | None
     ensemble_configs: list[EnsembleConfig]
 
@@ -207,22 +202,9 @@
     ) -> Iterator[tuple[torch.Tensor | dict, EnsembleConfig]]:
         rng = np.random.default_rng(self.static_seed)
 
-<<<<<<< HEAD
         sorted_ensemble_configs = sorted(
             self.ensemble_configs,
             key=lambda c: c._model_index,
-=======
-        ensemble_configs, preprocessings = itertools.tee(
-            fit_preprocessing(
-                configs=self.ensemble_configs,
-                X_train=self.X_train,
-                y_train=self.y_train,
-                random_state=rng,
-                cat_ix=self.cat_ix,
-                n_preprocessing_jobs=self.n_preprocessing_jobs,
-                parallel_mode="as-ready",
-            )
->>>>>>> b2159401
         )
 
         preprocessed_data_iterator = fit_preprocessing(
@@ -231,7 +213,7 @@
             y_train=self.y_train,
             random_state=rng,
             cat_ix=self.cat_ix,
-            n_workers=self.n_workers,
+            n_preprocessing_jobs=self.n_preprocessing_jobs,
             parallel_mode="as-ready",
         )
 
@@ -689,13 +671,8 @@
         *,
         cat_ix: list[int],
         ensemble_configs: Sequence[EnsembleConfig],
-<<<<<<< HEAD
-        n_workers: int,
+        n_preprocessing_jobs: int,
         models: list[Architecture],
-=======
-        n_preprocessing_jobs: int,
-        model: Architecture,
->>>>>>> b2159401
         devices: Sequence[torch.device],
         rng: np.random.Generator,
         dtype_byte_size: int,
@@ -711,13 +688,8 @@
             y_train: The training target.
             cat_ix: The categorical indices.
             ensemble_configs: The ensemble configurations to use.
-<<<<<<< HEAD
-            n_workers: The number of workers to use.
+            n_preprocessing_jobs: The number of workers to use.
             models: The models to use.
-=======
-            n_preprocessing_jobs: The number of workers to use.
-            model: The model to use.
->>>>>>> b2159401
             devices: The devices to run the model on.
             rng: The random number generator.
             dtype_byte_size: Size of the dtype in bytes.
