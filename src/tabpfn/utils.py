--- conflicted
+++ resolved
@@ -891,18 +891,6 @@
     # need to initialize lenght of structure, see microsft docs above
     mem_status.dwLength = ctypes.sizeof(_MEMORYSTATUSEX)
 
-<<<<<<< HEAD
-    k32_lib = ctypes.windll.LoadLibrary("kernel32.dll")
-    k32_lib.GlobalMemoryStatusEx(ctypes.byref(mem_status))
-
-    return mem_status.ullTotalPhys / 1e9  # Convert bytes to GB
-
-class CustomPipelineFeatureGenerator(AutoMLPipelineFeatureGenerator):
-            """Custom feature generator that preserves all categories."""
-
-            def _get_category_feature_generator(self):
-                return CategoryFeatureGenerator(minimum_cat_count=None)
-=======
     try:
         # Use typing.cast to help mypy understand this Windows-only code
         windll = typing.cast(typing.Any, ctypes).windll
@@ -912,4 +900,9 @@
     except (AttributeError, OSError):
         # Fall back if not on Windows or if the function fails
         return 0.0
->>>>>>> 865e5817
+      
+     class CustomPipelineFeatureGenerator(AutoMLPipelineFeatureGenerator):
+        """Custom feature generator that preserves all categories."""
+
+        def _get_category_feature_generator(self):
+            return CategoryFeatureGenerator(minimum_cat_count=None)